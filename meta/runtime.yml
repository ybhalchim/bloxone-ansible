--- conflicted
+++ resolved
@@ -24,13 +24,8 @@
     - ipam_subnet_info
     - ipam_address_block
     - ipam_address_block_info
-<<<<<<< HEAD
-    - ipam_address
-    - ipam_address_info
-=======
     - ipam_host
     - ipam_host_info
->>>>>>> c7fccd10
 
   infra:
     - infra_join_token
@@ -83,16 +78,6 @@
             removal_version: 3.0.0
             warning_text: Use infoblox.bloxone.dns_auth_zone_info instead.
 
-<<<<<<< HEAD
-        b1_ipam_ipv4_reservation:
-          deprecation:
-            removal_version: 3.0.0
-            warning_text: Use infoblox.bloxone.ipam_address instead.
-        b1_ipam_ipv4_reservation_gather:
-          deprecation:
-            removal_version: 3.0.0
-            warning_text: Use infoblox.bloxone.ipam_address_info instead.
-=======
         b1_ipam_host:
           deprecation:
             removal_version: 3.0.0
@@ -101,4 +86,12 @@
           deprecation:
             removal_version: 3.0.0
             warning_text: Use infoblox.bloxone.ipam_host_info instead.
->>>>>>> c7fccd10
+
+        b1_ipam_ipv4_reservation:
+          deprecation:
+            removal_version: 3.0.0
+            warning_text: Use infoblox.bloxone.ipam_address instead.
+        b1_ipam_ipv4_reservation_gather:
+          deprecation:
+            removal_version: 3.0.0
+            warning_text: Use infoblox.bloxone.ipam_address_info instead.